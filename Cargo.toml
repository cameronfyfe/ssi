[package]
name = "ssi"
version = "0.7.0"
authors = ["Spruce Systems, Inc."]
edition = "2021"
license = "Apache-2.0"
description = "Core library for Verifiable Credentials and Decentralized Identifiers."
repository = "https://github.com/spruceid/ssi/"
documentation = "https://docs.rs/ssi/"
keywords = ["ssi", "did", "vc", "vp", "jsonld"]

exclude = ["json-ld-api/*", "json-ld-normalization/*", "vc-test-suite/*"]

[features]
default = ["w3c", "ripemd-160", "eip", "tezos"]

w3c = ["ssi-ldp/w3c", "secp256k1", "ed25519", "secp256r1", "rsa"]
## enable secp256k1 signatures
secp256k1 = ["ssi-ldp/secp256k1"]
## enable secp256r1 (p256) signatures
secp256r1 = ["ssi-ldp/secp256r1"]
## enable secp384r1 (p384) signatures
secp384r1 = ["ssi-ldp/secp384r1"]
## enable ed25519 (EdDSA) signatures
ed25519 = ["ssi-ldp/ed25519", "ssi-jwk/ed25519", "ssi-jws/ed25519"]
## enable RSA signatures
rsa = ["ssi-ldp/rsa"]
## enable ripemd hashes
ripemd-160 = ["ssi-jwk/ripemd-160"]
## enable bbs
bbs = ["ssi-crypto/bbs"]

## enable aleo ecosystem signatures
aleo = ["ssi-ldp/aleo", "ssi-caips/aleo", "ssi-jws/aleo"]
## enable ethereum style signatures
eip = ["ssi-caips/eip", "ssi-jwk/eip", "ssi-ldp/eip", "ssi-crypto/keccak"]
## enable tezos style signatures
tezos = ["ssi-caips/tezos", "ssi-jwk/tezos", "ssi-jws/tezos", "ssi-ldp/tezos"]
## enable LDPs from the Solana Ecosystem
solana = ["ssi-ldp/solana"]

## Use the Ring crate for crypto operations
ring = ["ssi-jwk/ring", "ssi-jws/ring", "ssi-crypto/ring"]

http-did = ["ssi-dids/http"]
example-http-issuer = ["ssi-ldp/example-http-issuer"]

# Backward compatibility features
ed25519-dalek = ["ed25519"]
keccak = ["eip"]
sha = ["rsa"]

[dependencies]
ssi-jwk = { path = "./ssi-jwk", version = "0.1.1", default-features = false }
ssi-json-ld = { path = "./ssi-json-ld", version = "0.2.2", default-features = false }
ssi-core = { path = "./ssi-core", version = "0.1" }
ssi-dids = { path = "./ssi-dids", version = "0.1" }
ssi-crypto = { path = "./ssi-crypto", version = "0.1", default-features = false }
ssi-jws = { path = "./ssi-jws", version = "0.1", default-features = false }
ssi-jwt = { path = "./ssi-jwt", version = "0.1", default-features = false }
ssi-tzkey = { path = "./ssi-tzkey", version = "0.1", default-features = false }
ssi-ldp = { path = "./ssi-ldp", version = "0.3.0", default-features = false }
ssi-ssh = { path = "./ssi-ssh", version = "0.1", default-features = false }
<<<<<<< HEAD
ssi-ucan = { path = "./ssi-ucan", version = "0.2" }
=======
ssi-ucan = { path = "./ssi-ucan", version = "0.1" }
>>>>>>> af8d958b
ssi-vc = { path = "./ssi-vc", version = "0.2.0" }
ssi-zcap-ld = { path = "./ssi-zcap-ld", version = "0.1.2" }
ssi-caips = { path = "./ssi-caips", version = "0.1", default-features = false }

[workspace]
members = [
  "did-tezos",
  "did-jwk",
  "did-key",
  "did-web",
  "did-ethr",
  "did-sol",
  "did-pkh",
  "did-onion",
  "did-ion",
  "did-webkey",
  "vc-test",
  "did-test",
  "ssi-caips",
  "ssi-jwk",
  "ssi-core",
  "ssi-crypto",
  "ssi-json-ld",
  "ssi-dids",
  "ssi-jws",
  "ssi-jwt",
  "ssi-tzkey",
  "ssi-ssh",
  "ssi-ldp",
  "ssi-ucan",
  "ssi-vc",
  "ssi-zcap-ld"
]

[dev-dependencies]
async-std = { version = "1.9", features = ["attributes"] }
uuid = { version = "0.8", features = ["v4", "serde"] }
serde_json = "1.0"
ssi-dids = { path = "./ssi-dids", version = "0.1", features = ["example"] }

[package.metadata.docs.rs]
all-features = true
rustdoc-args = ["--cfg", "docsrs"]

# $cargo release
[workspace.metadata.release]
sign-tag = true
tag-prefix = "{{crate_name}}/"
tag-message = "Release {{crate_name}} version {{version}}."
pre-release-commit-message = "Release"

# $git-cliff --config Cargo.toml > CHANGELOG.md
[workspace.metadata.git-cliff.changelog]
header = """
# Changelog
All notable changes to this project will be documented in this file.

The format is based on [Keep a Changelog](https://keepachangelog.com/en/1.0.0/),
and this project adheres to [Semantic Versioning](https://semver.org/spec/v2.0.0.html).

"""
body = """
{% if version %}\
    ## [{{ version | trim_start_matches(pat="v") }}] - {{ timestamp | date(format="%Y-%m-%d") }}
{% else %}\
    ## [Unreleased]
{% endif %}\
{% for group, commits in commits | group_by(attribute="group") %}
    ### {{ group | upper_first }}\
    {% for commit in commits %}
        - [{{ commit.id | truncate(length=7, end="") }}] {{ commit.message }}\
    {% endfor %}
{% endfor %}\n
"""
trim = true
[workspace.metadata.git-cliff.git]
commit_preprocessors = [
  { pattern = "\\n.*", replace = ""},
]
conventional_commits = false
filter_unconventional = false
commit_parsers = [
  { message = "^[aA]dd( |ed)", group = "Added"},
  { message = "^[fF]ix", group = "Fixed"},
  { message = "^[cC]hange", group = "Changed"},
  { message = "^[mM]ove", group = "Changed"},
  { message = "^[rR]estructure", group = "Changed"},
  { message = "^[rR]efactor", group = "Changed"},
  { message = "^[rR]emove", group = "Removed"},
  { message = ".*", group = "Other"},
]
# filter_commits = false
tag_pattern = "v[0-9]*"<|MERGE_RESOLUTION|>--- conflicted
+++ resolved
@@ -61,11 +61,7 @@
 ssi-tzkey = { path = "./ssi-tzkey", version = "0.1", default-features = false }
 ssi-ldp = { path = "./ssi-ldp", version = "0.3.0", default-features = false }
 ssi-ssh = { path = "./ssi-ssh", version = "0.1", default-features = false }
-<<<<<<< HEAD
 ssi-ucan = { path = "./ssi-ucan", version = "0.2" }
-=======
-ssi-ucan = { path = "./ssi-ucan", version = "0.1" }
->>>>>>> af8d958b
 ssi-vc = { path = "./ssi-vc", version = "0.2.0" }
 ssi-zcap-ld = { path = "./ssi-zcap-ld", version = "0.1.2" }
 ssi-caips = { path = "./ssi-caips", version = "0.1", default-features = false }
